# frozen_string_literal: true

describe Nylas::Account do
  it "is not filterable" do
    expect(described_class).not_to be_filterable
  end

  it "is not creatable" do
    expect(described_class).not_to be_creatable
  end

  it "is listable" do
    expect(described_class).to be_listable
  end

  it "can be deserialized from JSON" do
    json = JSON.dump(
      account_id: "30zipv27dtrsnkleg59mprw5p",
      billing_state: "paid",
      email: "test@example.com",
      id: "30zipv27dtrsnkleg59mprw5p",
      sync_state: "running",
      trial: false,
      provider: "gmail",
      metadata: {
        key: "value"
      }
    )
    account = described_class.from_json(json, api: nil)
    expect(account.account_id).to eql "30zipv27dtrsnkleg59mprw5p"
    expect(account.billing_state).to eql "paid"
    expect(account.email).to eql "test@example.com"
    expect(account.id).to eql "30zipv27dtrsnkleg59mprw5p"
    expect(account.sync_state).to eql "running"
    expect(account.trial).to be false
    expect(account.provider).to eq("gmail")
    expect(account.metadata).to include(key: "value")
  end

  it "can update metadata" do
    api = instance_double("Nylas::API", execute: { success: true }, app_id: "app-987")
    account = described_class.from_json('{ "id": "acc-1234" }', api: api)

    account.metadata = {
      key: "value"
    }
    account.save

    expect(api).to have_received(:execute).with(
      method: :put,
      path: "/a/app-987/accounts/acc-1234",
      payload: JSON.dump(
        metadata: {
          key: "value"
        }
      ),
      query: {}
    )
  end

  it "can be downgraded" do
    api = instance_double("Nylas::API", execute: { success: true }, app_id: "app-987")
    account = described_class.from_json('{ "id": "acc-1234" }', api: api)

    expect(account.downgrade).to be_truthy

    expect(api).to have_received(:execute).with(
      method: :post,
      path: "/a/app-987/accounts/acc-1234/downgrade",
      payload: nil,
      query: {}
    )
  end

  it "can be upgraded" do
    api = instance_double("Nylas::API", execute: { success: true }, app_id: "app-987")
    account = described_class.from_json('{ "id": "acc-1234" }', api: api)

    expect(account.upgrade).to be_truthy

    expect(api).to have_received(:execute).with(
      method: :post,
      path: "/a/app-987/accounts/acc-1234/upgrade",
      payload: nil,
      query: {}
    )
  end

  it "can revoke all tokens" do
    api = instance_double("Nylas::API", execute: { success: true }, app_id: "app-987")
    account = described_class.from_json('{ "id": "acc-1234" }', api: api)
    access_token = "some_access_token"

    expect(account.revoke_all(keep_access_token: access_token)).to be_truthy

    expect(api).to have_received(:execute).with(
      method: :post,
      path: "/a/app-987/accounts/acc-1234/revoke-all",
      payload: be_json("keep_access_token" => access_token),
      query: {}
    )
  end

<<<<<<< HEAD
  it "can be destroyed" do
    api = instance_double("Nylas::API", execute: { success: true }, app_id: "app-987")
    account = described_class.from_json('{ "id": "acc-1234" }', api: api)

    expect(account.destroy).to be_truthy

    expect(api).to have_received(:execute).with(
      method: :delete,
      path: "/a/app-987/accounts/acc-1234",
      payload: nil,
      query: {}
    )
=======
  it "can return token information" do
    api = instance_double("Nylas::API", app_id: "app-987")
    account = described_class.from_json('{ "id": "acc-1234" }', api: api)
    token_info_response = {
      scopes: "email.send,email.modify,calendar",
      state: "valid",
      created_at: 1622492343,
      updated_at: 1622492343
    }
    allow(api).to receive(:execute).and_return(token_info_response)

    token_info = account.token_info("test-token")

    expect(api).to have_received(:execute).with(
      method: :post,
      path: "/a/app-987/accounts/acc-1234/token-info",
      payload: be_json("access_token" => "test-token"),
      query: {}
    )
    expect(token_info.scopes).to be("email.send,email.modify,calendar")
    expect(token_info.state).to be("valid")
    expect(token_info.created_at).to eql(Time.at(1622492343))
    expect(token_info.updated_at).to eql(Time.at(1622492343))
    expect(token_info.valid?).to be(true)
>>>>>>> 9d6a9b09
  end
end<|MERGE_RESOLUTION|>--- conflicted
+++ resolved
@@ -101,7 +101,6 @@
     )
   end
 
-<<<<<<< HEAD
   it "can be destroyed" do
     api = instance_double("Nylas::API", execute: { success: true }, app_id: "app-987")
     account = described_class.from_json('{ "id": "acc-1234" }', api: api)
@@ -114,7 +113,7 @@
       payload: nil,
       query: {}
     )
-=======
+
   it "can return token information" do
     api = instance_double("Nylas::API", app_id: "app-987")
     account = described_class.from_json('{ "id": "acc-1234" }', api: api)
@@ -139,6 +138,5 @@
     expect(token_info.created_at).to eql(Time.at(1622492343))
     expect(token_info.updated_at).to eql(Time.at(1622492343))
     expect(token_info.valid?).to be(true)
->>>>>>> 9d6a9b09
   end
 end