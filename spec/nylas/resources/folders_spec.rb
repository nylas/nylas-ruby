--- conflicted
+++ resolved
@@ -35,7 +35,6 @@
       expect(folders_response).to eq(list_response)
     end
 
-<<<<<<< HEAD
     it "calls the get method with query parameters including single_level" do
       identifier = "abc-123-grant-id"
       query_params = { single_level: true }
@@ -64,12 +63,7 @@
 
     it "calls the get method with multiple query parameters including single_level" do
       identifier = "abc-123-grant-id"
-      query_params = { single_level: true, limit: 10 }
-=======
-    it "calls the get method with the correct query parameters including include_hidden_folders" do
-      identifier = "abc-123-grant-id"
-      query_params = { include_hidden_folders: true }
->>>>>>> 1b78b3fa
+      query_params = { single_level: true, limit: 10, include_hidden_folders: true }
       path = "#{api_uri}/v3/grants/#{identifier}/folders"
       allow(folders).to receive(:get_list)
         .with(path: path, query_params: query_params)
