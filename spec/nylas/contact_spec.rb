require "spec_helper"

describe Nylas::Contact do
  let(:full_json) do
    '{ "id": "1234", "object": "contact", "account_id": "12345", ' \
      '"given_name":"given", "middle_name": "middle", "surname": "surname", ' \
      '"birthday": "1984-01-01", "suffix": "Jr.", "nickname": "nick", ' \
      '"company_name": "company", "job_title": "title", ' \
      '"manager_name": "manager", "office_location": "the office", ' \
      '"notes": "some notes", "emails": [' \
        '{ "type": "work", "email": "given@work.example.com" }, ' \
        '{ "type": "home", "email": "given@home.example.com" }], ' \
      '"im_addresses": [{ "type": "gtalk", "im_address": "given@gtalk.example.com" }],' \
      '"physical_addresses": [{ "format": "structured", "type": "work",' \
        '"street_address": "123 N West St", "postal_code": "12345+0987", "state": "CA",' \
        '"country": "USA" }],' \
      '"phone_numbers": [{ "type": "mobile", "number": "+1234567890" }], ' \
      '"web_pages": [{ "type": "profile", "url": "http://given.example.com" }] ' \
    "}"
  end
  let(:api) { FakeAPI.new }

  describe "#update" do
    it "Sends the serialized version of attributes to the server" do
      contact = described_class.from_json(full_json, api: api)

      contact.update(given_name: "Given", birthday: "2017-01-01",
                     emails: [
                       { type: "work", email: "given@other-job.example.com" },
                       Nylas::EmailAddress.new(type: "home", email: "given@other-home.example.com")
                     ])
      expect(contact.given_name).to eql "Given"

<<<<<<< HEAD
      expect(contact.birthday).to eql(Date.new(2017, 1, 1))
      expect(contact.email_addresses.first.type).to eql "work"
      expect(contact.email_addresses.first.email).to eql "given@other-job.example.com"
      expect(contact.email_addresses.last.type).to eql "home"
      expect(contact.email_addresses.last.email).to eql "given@other-home.example.com"
=======
      expect(contact.birthday).to eql("2017-01-01")
      expect(contact.emails.first.type).to eql "work"
      expect(contact.emails.first.email).to eql "given@other-job.example.com"
      expect(contact.emails.last.type).to eql "home"
      expect(contact.emails.last.email).to eql "given@other-home.example.com"
>>>>>>> 96b88350
      request = api.requests[0]

      expected_payload = JSON.dump(given_name: "Given",
                                   birthday: "2017-01-01",
                                   emails: [{ type: "work",
                                              email: "given@other-job.example.com" },
                                            { type: "home",
                                              email: "given@other-home.example.com" }])
      expect(request[:method]).to be :put
      expect(request[:path]).to eql "/contacts/1234"
      expect(request[:payload]).to eql(expected_payload)
    end
  end

  describe ".from_json" do
    it "deserializes into a fully inflated Contact object" do
      contact = described_class.from_json(full_json, api: api)

      expect(contact.id).to eql("1234")
      expect(contact.object).to eql("contact")
      expect(contact.account_id).to eql("12345")
      expect(contact.given_name).to eql("given")
      expect(contact.middle_name).to eql("middle")
      expect(contact.surname).to eql("surname")
      expect(contact.birthday).to eql(Date.new(1984, 1, 1))
      expect(contact.suffix).to eql("Jr.")
      expect(contact.nickname).to eql("nick")
      expect(contact.company_name).to eql("company")
      expect(contact.job_title).to eql("title")
      expect(contact.manager_name).to eql("manager")
      expect(contact.office_location).to eql("the office")
      expect(contact.notes).to eql("some notes")
      expect(contact.emails[0].type).to eql("work")
      expect(contact.emails[0].email).to eql("given@work.example.com")
      expect(contact.emails[1].type).to eql("home")
      expect(contact.emails[1].email).to eql("given@home.example.com")
      expect(contact.im_addresses[0].type).to eql("gtalk")
      expect(contact.im_addresses[0].im_address).to eql("given@gtalk.example.com")
      expect(contact.physical_addresses[0].type).to eql("work")
      expect(contact.physical_addresses[0].format).to eql("structured")
      expect(contact.physical_addresses[0].street_address).to eql("123 N West St")
      expect(contact.physical_addresses[0].postal_code).to eql("12345+0987")
      expect(contact.physical_addresses[0].state).to eql("CA")
      expect(contact.physical_addresses[0].country).to eql("USA")
      expect(contact.phone_numbers[0].type).to eql("mobile")
      expect(contact.phone_numbers[0].number).to eql("+1234567890")
      expect(contact.web_pages[0].type).to eql("profile")
      expect(contact.web_pages[0].url).to eql("http://given.example.com")
    end
  end

  describe "#to_h" do
    it "serializes attributes into a hash of primitives" do
      contact = described_class.from_json(full_json, api: api)
      expect(contact.to_h).to eql(id: "1234",
                                  object: "contact",
                                  account_id: "12345",
                                  given_name: "given",
                                  middle_name: "middle",
                                  surname: "surname",
                                  suffix: "Jr.",
                                  nickname: "nick",
                                  job_title: "title",
                                  office_location: "the office",
                                  manager_name: "manager",
                                  birthday: "1984-01-01",
                                  company_name: "company",
                                  notes: "some notes",
                                  emails: [{ type: "work", email: "given@work.example.com" },
                                           { type: "home", email: "given@home.example.com" }],
                                  im_addresses: [{ type: "gtalk", im_address: "given@gtalk.example.com" }],
                                  phone_numbers: [{ type: "mobile", number: "+1234567890" }],
                                  physical_addresses: [{ format: "structured", type: "work",
                                                         street_address: "123 N West St",
                                                         postal_code: "12345+0987", state: "CA",
                                                         country: "USA" }],
                                  web_pages: [{ type: "profile", url: "http://given.example.com" }])
    end
  end
  describe "#to_json" do
    it "returns a string of JSON" do
      contact = described_class.from_json(full_json, api: api)
      expect(JSON.parse(contact.to_json)).to eql(JSON.parse(full_json))
    end
  end
end<|MERGE_RESOLUTION|>--- conflicted
+++ resolved
@@ -29,21 +29,14 @@
                        { type: "work", email: "given@other-job.example.com" },
                        Nylas::EmailAddress.new(type: "home", email: "given@other-home.example.com")
                      ])
+
       expect(contact.given_name).to eql "Given"
-
-<<<<<<< HEAD
       expect(contact.birthday).to eql(Date.new(2017, 1, 1))
-      expect(contact.email_addresses.first.type).to eql "work"
-      expect(contact.email_addresses.first.email).to eql "given@other-job.example.com"
-      expect(contact.email_addresses.last.type).to eql "home"
-      expect(contact.email_addresses.last.email).to eql "given@other-home.example.com"
-=======
-      expect(contact.birthday).to eql("2017-01-01")
       expect(contact.emails.first.type).to eql "work"
       expect(contact.emails.first.email).to eql "given@other-job.example.com"
       expect(contact.emails.last.type).to eql "home"
       expect(contact.emails.last.email).to eql "given@other-home.example.com"
->>>>>>> 96b88350
+
       request = api.requests[0]
 
       expected_payload = JSON.dump(given_name: "Given",
