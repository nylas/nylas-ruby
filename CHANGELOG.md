--- conflicted
+++ resolved
@@ -1,14 +1,11 @@
 # Changelog
 
 ### Unreleased
+* Add support for Neural API
 * Fix issue where `Delta` did not have a header attribute for expanded headers
-<<<<<<< HEAD
-* Add support for Neural API
-=======
 * Fix ArgumentError when calling `Nylas::API#send!` due to missing double splat (**)
 * Fix issue where server errors are not reported if HTML is returned
 * Fix issue where expanded `Thread` objects were not returning messages
->>>>>>> 5acf7fca
 
 ### 5.2.0 / 2021-06-07
 * Add support for `Room Resource`
