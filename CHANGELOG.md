# Changelog

### Unreleased
<<<<<<< HEAD
* Added query support for folders
=======
* Added dependency on `ostruct` gem
>>>>>>> 7cac99ce
* Enable SDK to reattach large files to messages on retry

### 6.1.1 / 2024-08-20
* Fixed sending attachments less than 3MB

### 6.1.0 / 2024-06-25
* Added query support for messages
* Added support for clean messages
* Added support for getting access token info
* Added new webhook triggers

### 6.0.3 / 2024-03-05
* Improved message sending and draft create/update performance
* Change default timeout to match API (90 seconds)
* Fixed error when invoking `Auth.detect_provider`

### 6.0.2 / 2024-02-27
* Fixed the HTTP operation of updating grants
* Fixed endpoint URL of rotating webhooks

### 6.0.1 / 2024-02-12
* Fixed a bug during OAuth URL building
* Fixed a bug where the `next_cursor` field was omitted for list responses

### 6.0.0 / 2024-02-05
* **BREAKING CHANGE**: Ruby SDK v6 supports the Nylas API v3 exclusively, dropping support for any endpoints that are not available in v3.
* **BREAKING CHANGE**: Officially support minimum Ruby v3
* **BREAKING CHANGE**: Removed all models and typing from the SDK
* **REMOVED**: Local Webhook development support is removed due to incompatibility
* Rewrote the majority of SDK to be more modular and efficient
* Created error classes for the different API errors as well as SDK-specific errors
* Added a configurable timeout for outgoing calls to the API

### 5.17.0 / 2022-04-04
* Add support for verifying webhook signatures
* Add `event.updated_at`
* Allow native authentication to return the full response like the `exchange_code_for_token`

### 5.16.0 / 2022-03-14
* Add missing `provider_id` attribute to `Label`
* Add `organizer_email` and `organizer_name` to `Event`
* Add missing job status webhook triggers
* Fix `MESSAGE_LINK_CLICKED` trigger

### 5.15.0 / 2022-02-02
* Add local webhook testing support
* Add `tzinfo`, `faye-websocket`, `eventmachine` as runtime dependencies

### 5.14.0 / 2022-12-16
* Added support for rate limit errors
* Added `disable_provider_selection` option for building auth URL
* Improved performance by skipping creating instance of StringIO before parsing JSON

### 5.13.0 / 2022-10-21
* Add timezone fields to the `When` class
* Adds visibility attribute to `Event` class
* Add support for calendar colors (for Microsoft calendars)

### 5.12.1 / 2022-08-12
* Add support for getting `ids` and `count` for collections not supported by the API
* Fix Ruby 3.x compatibility for expanding keyword arguments

### 5.12.0 / 2022-07-29
* Add missing hosted authentication parameters
* Add `reply_to_message_id` field in `Messages`
* Fix calendar availability failing when `round_robin` is `nil`

### 5.11.0 / 2022-07-08
* Add support for event reminders
* Add `metadata` field to `JobStatus`

### 5.10.0 / 2022-05-10
* Support collective and group events
* Fix `ModelNotFilterableError` when querying for accounts with metadata

### 5.9.2 / 2022-05-04
* Fix calendar availability not serializing `FreeBusy` and `OpenHours` properly
* Fix Authentication demo app using deprecated Google scopes

### 5.9.1 / 2022-04-20
* Add missing `phone_number` field in `Participant`
* Fix `NoMethodError` when calling `NewMessage#send!`

### 5.9.0 / 2022-04-07
* Add Outbox support
* Add new `authentication_type` field in Account
* Add support for basic authentication
* Enable Nylas API v2.5 support

### 5.8.0 / 2022-03-18
* Improved support for `Webhook` objects
* Support `calendars` for availability methods
* Fix `interval_minutes` keyword for availability methods

### 5.7.0 / 2022-01-21
* Add job status support
* Add `Event` to ICS support
* Add support for getting access token information
* Improved support for Application Details
* Enable ability to delete `Account` objects
* Fix saving and deleting `Folder` objects

### 5.6.1 / 2021-12-13
* Enabled support for adding metadata to a `NewMessage`/`Draft`
* Fix bug where updating an Event results in an API error

### 5.6.0 / 2021-11-22
* Add support for event notifications
* Add more Scheduler support
* Add metadata support for `Calendar`, `Message` and `Account`
* Modify `exchange_code_for_token` to allow returning a full body

### 5.5.0 / 2021-10-28
* Add Component CRUD Support
* Add Scheduler support
* Add support for calendar availability
* Add support for `File` delete operation
* Fix issue where `file_ids` get reset to empty

### 5.4.1 / 2021-09-27
* Fix draft send method to send existing draft when tracking is enabled

### 5.4.0 / 2021-09-23
* Add support for Event Conferencing
* Fix update draft failing if version is not explicitly set
* Fix draft `.send` logic

### 5.3.0 / 2021-08-18
* Add support for Neural API
* Fix issue where `Delta` did not have a header attribute for expanded headers
* Fix ArgumentError when calling `Nylas::API#send!` due to missing double splat (**)
* Fix issue where server errors are not reported if HTML is returned
* Fix issue where expanded `Thread` objects were not returning messages

### 5.2.0 / 2021-06-07
* Add support for `Room Resource`
* Fix issue where "302 Redirect" response codes were treated as errors
* Fix issue where `api` value was overriden when calling `message.expanded`

### 5.1.0 / 2021-06-07
* Add support for read only attributes
* Add `save_all_attributes` and `update_all_attributes` methods to support
  nullifying attributes.
* Add support new `Event` metadata feature
* Fix attributes assignment for `Delta`
* Fix issue where files couldn't be attached to drafts
* Fix exception raise when content-type is not JSON
* Fix issue where draft version wouldn't update after `update` or `save`

### 5.0.0 / 2021-05-07

* Send `Nylas-API-Version` header to API with latest supported version.
* Fix issue sending message using raw mime type.
* Support for `messages.expanded.find(id)` to return expanded message.
* Add support for hosted authentication
* Fix bug to not send `id`, `object` and `account_id` on events update call

### 4.6.7 / 2021-04-22

* Support for Ruby 3.
* Add support for `/free-busy` endpoint
* Fix issue where download a file fetch via `find` failed,

### 4.6.6 / 2021-04-06

* Add support for `notify_participants` when creating events
* Add provider attribute to account

### 4.6.5 / 2021-02-22

* Add `content_disposition` field to File
* Fix thread-safety issue in HTTP::CookieJar loading

### 4.6.4 / 2021-02-03

* fix failing http_client spec after merging main
* Skip parsing response if content is not JSON
* Add missing http status codes / errors.
* Add reply_to to NewMessage
* Add message tracking to drafts.
* Truncate the returned filename so it's less than 256 characters and compatible with rb_sysopen.
* Bump required rest client dep to >= 2.0, remove travis ci tests for rest client 1, ruby v2.3
* Use to_json helper instead of JSON.dump.

### 4.6.3 / 2020-12-18

* Remove folder on message.save for updates
* Fix JSON parsing behavior
* Fix rubocop warnings for http_client and spec
* No longer rescue json parse errors, use Yajl instead of JSON for parsing responses (due to unicode issue).
* Add specs for changes to message.save
* Store folder id in folder_id and remove folder if present before saving.
* Adding secondary_address field to physical address model

### 4.6.2 / 2020-09-08

* Add support to move `message` and `thread` between `folder`.
* Handle new attributes added to API gracefully
* Add is_primary and other new Calendar attributes

### 4.6.1 / 2020-01-06

* Fix a bug with `when` blocks when creating events
* Add support for the Event.ical_uid field

### 4.6.0 / 2019-09-25

* Add support for `/contacts/groups` endpoint.
* Fix issue when calling `.save` on `message` (https://github.com/nylas/nylas-ruby/pull/233)
* Add support for Rails 6.
* Fix issue for updating `message` with sending `label_ids` (https://github.com/nylas/nylas-ruby/pull/231)
* Support for `when` in `Nylas::Event` for more attributes.
* Add internal transfer api to support initialize related objects.
* Fix encoding issues when downloading attachments.

### 4.5.0 / 2019-04-15

* Add support for `source` attribute in Contact model

### 4.4.0 / 2019-04-05

* Add support for `/ip_addresses` endpoint
* Add optional argument for `Model#to_json`
* Reintroduce support for Ruby 2.3
* Add Rails 4 bundler support to setup script
* Specify gemfiles called in test script

### 4.3.0 / 2019-03-18

* Drop support for Ruby 2.2 and 2.3: they have reached end-of-life
* Add support for Ruby 2.5 and 2.6
* Add `scopes` argument to `Nylas::API#authenticate` for
  [selective sync](https://docs.nylas.com/docs/how-to-use-selective-sync)
* Add `Account#revoke_all`
* Add X-Nylas-Client-Id header for HTTP requests

### 4.2.4 / 2018-08-07
* Enables silent addition of fields to API without impact to SDK
* Fixes api attribute breakage on enumeration (https://github.com/nylas/nylas-ruby/issues/188)

### 4.0.0 / 2018-01-??
* Drop support for ruby 2.0 and below
* Add support for v2 of the Contacts API
* Switch to an ActiveModel/ActiveQuery compliant interface for interacting with
  objects and APIs

### 3.2.0 / 2017-11-16
* Add support for Ruby 2.4+
* Add support for Rails 4+
* Filters now work correctly for all models
* `.each` now pages requests
* Numerous other bug fixes

### 3.1.1 / 2017-06-23
* Fix deleting event request (https://github.com/nylas/nylas-ruby/issues/101)

### 3.1.0 / 2017-05-10
* Adds support for message tracking (https://github.com/cberkom)

### 3.0.0 / 2016-11-04

* Removes `interpret_http_status` to be included in `interpret_response`
* Improve error handling
* Add native authentication example code
* Add webhooks example code
* Removes experimental JRuby support

[full changelog](https://github.com/nylas/nylas-ruby/compare/v2.0.1...v3.0.0)

### 2.0.1 / 2016-02-12

* Fix folders and labels updates for threads and messages
* Revert pull request #71

[full changelog](https://github.com/nylas/nylas-ruby/compare/v2.0.0...v2.0.1)

### 2.0.0 / 2016-02-05

* Remove get_cursor method that calls deprecated generate_cursor endpoint
* Modify `delta_stream method` to remove built-in `EventMachine.run` block and allow for multiple streams. `delta_stream` must now be called from inside an `EventMachine.run` block
* `url_for_authentication` now accepts a `:state` parameter (see https://nylas.com/docs#server_side_explicit_flow for more details)

[full changelog](https://github.com/nylas/nylas-ruby/compare/v1.3.0...v2.0.0)

### 1.3.0 / 2015-12-07

* Deprecate the tags API
* Remove the archive!/unarchive! methods
* Expose `starred`, `unread`, `has_attachments` in Nylas::Thread

[full changelog](https://github.com/nylas/nylas-ruby/compare/v1.2.1...v1.3.0)

### 1.2.0 / 2015-11-19

* Add `Messages#files?` [Issue #40](https://github.com/nylas/nylas-ruby/issues/40)
* Return an external Enumerator when no block given. [Issue #42](https://github.com/nylas/nylas-ruby/issues/42) ([Steven Harman](https://github.com/stevenharman))
* Expose `folders` in the Delta Stream API.
* Add `Inbox::Error` base class for all errors. ([Steven Harman](https://github.com/stevenharman))
* Expose `sync_state` on the `/account` API. ([Steven Harman](https://github.com/stevenharman))
* Return Enumerator for #deltas when no block given
* Ruby < 1.9.3 no longer supported
* Add travis support for Mac OS X

[full changelog](https://github.com/nylas/nylas-ruby/compare/v1.1.0...v1.2.0)


### 1.1.0 / 2015-09-22

* `Message#expanded` returns an expanded version of a message
* Expose the `server_error` field when failing to send messages
* minor bug fixes
* various test cleanups ([Steven Harman](https://github.com/stevenharman))

[full changelog](https://github.com/nylas/nylas-ruby/compare/v1.0.0...v1.1.0)
<|MERGE_RESOLUTION|>--- conflicted
+++ resolved
@@ -1,11 +1,8 @@
 # Changelog
 
 ### Unreleased
-<<<<<<< HEAD
 * Added query support for folders
-=======
 * Added dependency on `ostruct` gem
->>>>>>> 7cac99ce
 * Enable SDK to reattach large files to messages on retry
 
 ### 6.1.1 / 2024-08-20
