--- conflicted
+++ resolved
@@ -2,11 +2,8 @@
 
 ### Unreleased
 * Add support for event notifications
-<<<<<<< HEAD
 * Add more Scheduler support
-=======
 * Add metadata support for `Calendar`, `Message` and `Account`
->>>>>>> a19b1bfc
 * Modify `exchange_code_for_token` to allow returning a full body
 
 ### 5.5.0 / 2021-10-28
