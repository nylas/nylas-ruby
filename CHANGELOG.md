--- conflicted
+++ resolved
@@ -1,12 +1,8 @@
 # Changelog
 
-<<<<<<< HEAD
 ### Unreleased
 * Add support for count on message/thread search
-=======
-### 5.17.0 / TBD
 * Add support for detect provider endpoint
->>>>>>> d2ab005f
 
 ### 5.17.0 / 2022-04-04
 * Add support for verifying webhook signatures
