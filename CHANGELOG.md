### Unreleased
<<<<<<< HEAD
* Add `metadata` field in the Event model to support new Event metadata feature
* Add support for filtering `metadata` using `metadata_key`, `metadata_value`, and `metadata_pair`
=======

* Add `save_all_attributes` and `update_all_attributes` methods to support
  nullifying attributes. #299
>>>>>>> 36e48c04

### 5.0.0 / 2021-05-07

* Send `Nylas-API-Version` header to API with latest supported version. #296
* Fix issue sending message using raw mime type. #294
* Support for `messages.expanded.find(id)` to return expanded message. #293
* Add support for hosted authentication #292
* Fix bug to not send `id`, `object` and `account_id` on events update call #291

### 4.6.7 / 2021-04-22

* Support for Ruby 3.
* Add support for `/free-busy` endpoint #288
* Fix issue where download a file fetch via `find` failed #258, #287

### 4.6.6 / 2021-04-06

* Add support for `notify_participants` when creating events
* Add provider attribute to account

### 4.6.5 / 2021-02-22

* Add `content_disposition` field to File
* Fix thread-safety issue in HTTP::CookieJar loading

### 4.6.4 / 2021-02-03

* fix failing http_client spec after merging main
* Skip parsing response if content is not JSON
* Add missing http status codes / errors.
* Add reply_to to NewMessage
* Add message tracking to drafts.
* Truncate the returned filename so it's less than 256 characters and compatible with rb_sysopen.
* Bump required rest client dep to >= 2.0, remove travis ci tests for rest client 1, ruby v2.3
* Use to_json helper instead of JSON.dump.

### 4.6.3 / 2020-12-18

* Remove folder on message.save for updates
* Fix JSON parsing behavior
* Fix rubocop warnings for http_client and spec
* No longer rescue json parse errors, use Yajl instead of JSON for parsing responses (due to unicode issue).
* Add specs for changes to message.save
* Store folder id in folder_id and remove folder if present before saving.
* Adding secondary_address field to physical address model

### 4.6.2 / 2020-09-08

* Add support to move `message` and `thread` between `folder`.
* Handle new attributes added to API gracefully
* Add is_primary and other new Calendar attributes

### 4.6.1 / 2020-01-06

* Fix a bug with `when` blocks when creating events
* Add support for the Event.ical_uid field

### 4.6.0 / 2019-09-25

* Add support for `/contacts/groups` endpoint.
* Fix issue when calling `.save` on `message` (https://github.com/nylas/nylas-ruby/pull/233)
* Add support for Rails 6.
* Fix issue for updating `message` with sending `label_ids` (https://github.com/nylas/nylas-ruby/pull/231)
* Support for `when` in `Nylas::Event` for more attributes.
* Add internal transfer api to support initialize related objects.
* Fix encoding issues when downloading attachments.

### 4.5.0 / 2019-04-15

* Add support for `source` attribute in Contact model

### 4.4.0 / 2019-04-05

* Add support for `/ip_addresses` endpoint
* Add optional argument for `Model#to_json`
* Reintroduce support for Ruby 2.3
* Add Rails 4 bundler support to setup script
* Specify gemfiles called in test script

### 4.3.0 / 2019-03-18

* Drop support for Ruby 2.2 and 2.3: they have reached end-of-life
* Add support for Ruby 2.5 and 2.6
* Add `scopes` argument to `Nylas::API#authenticate` for
  [selective sync](https://docs.nylas.com/docs/how-to-use-selective-sync)
* Add `Account#revoke_all`
* Add X-Nylas-Client-Id header for HTTP requests

### 4.2.4 / 2018-08-07
* Enables silent addition of fields to API without impact to SDK
* Fixes api attribute breakage on enumeration (https://github.com/nylas/nylas-ruby/issues/188)

### 4.0.0 / 2018-01-??
* Drop support for ruby 2.0 and below
* Add support for v2 of the Contacts API
* Switch to an ActiveModel/ActiveQuery compliant interface for interacting with
  objects and APIs

### 3.2.0 / 2017-11-16
* Add support for Ruby 2.4+
* Add support for Rails 4+
* Filters now work correctly for all models
* `.each` now pages requests
* Numerous other bug fixes

### 3.1.1 / 2017-06-23
* Fix deleting event request (https://github.com/nylas/nylas-ruby/issues/101)

### 3.1.0 / 2017-05-10
* Adds support for message tracking (https://github.com/cberkom)

### 3.0.0 / 2016-11-04

* Removes `interpret_http_status` to be included in `interpret_response`
* Improve error handling
* Add native authentication example code
* Add webhooks example code
* Removes experimental JRuby support

[full changelog](https://github.com/nylas/nylas-ruby/compare/v2.0.1...v3.0.0)

### 2.0.1 / 2016-02-12

* Fix folders and labels updates for threads and messages
* Revert pull request #71

[full changelog](https://github.com/nylas/nylas-ruby/compare/v2.0.0...v2.0.1)

### 2.0.0 / 2016-02-05

* Remove get_cursor method that calls deprecated generate_cursor endpoint
* Modify `delta_stream method` to remove built-in `EventMachine.run` block and allow for multiple streams. `delta_stream` must now be called from inside an `EventMachine.run` block
* `url_for_authentication` now accepts a `:state` parameter (see https://nylas.com/docs#server_side_explicit_flow for more details)

[full changelog](https://github.com/nylas/nylas-ruby/compare/v1.3.0...v2.0.0)

### 1.3.0 / 2015-12-07

* Deprecate the tags API
* Remove the archive!/unarchive! methods
* Expose `starred`, `unread`, `has_attachments` in Nylas::Thread

[full changelog](https://github.com/nylas/nylas-ruby/compare/v1.2.1...v1.3.0)

### 1.2.0 / 2015-11-19

* Add `Messages#files?` [Issue #40](https://github.com/nylas/nylas-ruby/issues/40)
* Return an external Enumerator when no block given. [Issue #42](https://github.com/nylas/nylas-ruby/issues/42) ([Steven Harman](https://github.com/stevenharman))
* Expose `folders` in the Delta Stream API.
* Add `Inbox::Error` base class for all errors. ([Steven Harman](https://github.com/stevenharman))
* Expose `sync_state` on the `/account` API. ([Steven Harman](https://github.com/stevenharman))
* Return Enumerator for #deltas when no block given
* Ruby < 1.9.3 no longer supported
* Add travis support for Mac OS X

[full changelog](https://github.com/nylas/nylas-ruby/compare/v1.1.0...v1.2.0)


### 1.1.0 / 2015-09-22

* `Message#expanded` returns an expanded version of a message
* Expose the `server_error` field when failing to send messages
* minor bug fixes
* various test cleanups ([Steven Harman](https://github.com/stevenharman))

[full changelog](https://github.com/nylas/nylas-ruby/compare/v1.0.0...v1.1.0)
<|MERGE_RESOLUTION|>--- conflicted
+++ resolved
@@ -1,12 +1,8 @@
 ### Unreleased
-<<<<<<< HEAD
-* Add `metadata` field in the Event model to support new Event metadata feature
-* Add support for filtering `metadata` using `metadata_key`, `metadata_value`, and `metadata_pair`
-=======
-
+* Add `metadata` field in the Event model to support new Event metadata feature #300
+* Add support for filtering `metadata` using `metadata_key`, `metadata_value`, and `metadata_pair` #300
 * Add `save_all_attributes` and `update_all_attributes` methods to support
   nullifying attributes. #299
->>>>>>> 36e48c04
 
 ### 5.0.0 / 2021-05-07
 
