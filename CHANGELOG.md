--- conflicted
+++ resolved
@@ -1,11 +1,8 @@
 # Changelog
 
 ### Unreleased
-<<<<<<< HEAD
 * Add Outbox support
-=======
 * Add new `authentication_type` field in Account
->>>>>>> e0601a6b
 * Enable Nylas API v2.5 support
 
 ### 5.8.0 / 2022-03-18
