# Changelog

### Unreleased
* Fix issue where `Delta` did not have a header attribute for expanded headers
<<<<<<< HEAD
* Fix ArgumentError when calling `Nylas::API#send!` due to missing double splat (**)
=======
* Fix issue where server errors are not reported if HTML is returned
>>>>>>> 0532649d

### 5.2.0 / 2021-06-07
* Add support for `Room Resource`
* Fix issue where "302 Redirect" response codes were treated as errors
* Fix issue where `api` value was overriden when calling `message.expanded`

### 5.1.0 / 2021-06-07
* Add support for read only attributes
* Add `save_all_attributes` and `update_all_attributes` methods to support
  nullifying attributes.
* Add support new `Event` metadata feature  
* Fix attributes assignment for `Delta`  
* Fix issue where files couldn't be attached to drafts
* Fix exception raise when content-type is not JSON
* Fix issue where draft version wouldn't update after `update` or `save`

### 5.0.0 / 2021-05-07

* Send `Nylas-API-Version` header to API with latest supported version.
* Fix issue sending message using raw mime type.
* Support for `messages.expanded.find(id)` to return expanded message.
* Add support for hosted authentication
* Fix bug to not send `id`, `object` and `account_id` on events update call

### 4.6.7 / 2021-04-22

* Support for Ruby 3.
* Add support for `/free-busy` endpoint
* Fix issue where download a file fetch via `find` failed,

### 4.6.6 / 2021-04-06

* Add support for `notify_participants` when creating events
* Add provider attribute to account

### 4.6.5 / 2021-02-22

* Add `content_disposition` field to File
* Fix thread-safety issue in HTTP::CookieJar loading

### 4.6.4 / 2021-02-03

* fix failing http_client spec after merging main
* Skip parsing response if content is not JSON
* Add missing http status codes / errors.
* Add reply_to to NewMessage
* Add message tracking to drafts.
* Truncate the returned filename so it's less than 256 characters and compatible with rb_sysopen.
* Bump required rest client dep to >= 2.0, remove travis ci tests for rest client 1, ruby v2.3
* Use to_json helper instead of JSON.dump.

### 4.6.3 / 2020-12-18

* Remove folder on message.save for updates
* Fix JSON parsing behavior
* Fix rubocop warnings for http_client and spec
* No longer rescue json parse errors, use Yajl instead of JSON for parsing responses (due to unicode issue).
* Add specs for changes to message.save
* Store folder id in folder_id and remove folder if present before saving.
* Adding secondary_address field to physical address model

### 4.6.2 / 2020-09-08

* Add support to move `message` and `thread` between `folder`.
* Handle new attributes added to API gracefully
* Add is_primary and other new Calendar attributes

### 4.6.1 / 2020-01-06

* Fix a bug with `when` blocks when creating events
* Add support for the Event.ical_uid field

### 4.6.0 / 2019-09-25

* Add support for `/contacts/groups` endpoint.
* Fix issue when calling `.save` on `message` (https://github.com/nylas/nylas-ruby/pull/233)
* Add support for Rails 6.
* Fix issue for updating `message` with sending `label_ids` (https://github.com/nylas/nylas-ruby/pull/231)
* Support for `when` in `Nylas::Event` for more attributes.
* Add internal transfer api to support initialize related objects.
* Fix encoding issues when downloading attachments.

### 4.5.0 / 2019-04-15

* Add support for `source` attribute in Contact model

### 4.4.0 / 2019-04-05

* Add support for `/ip_addresses` endpoint
* Add optional argument for `Model#to_json`
* Reintroduce support for Ruby 2.3
* Add Rails 4 bundler support to setup script
* Specify gemfiles called in test script

### 4.3.0 / 2019-03-18

* Drop support for Ruby 2.2 and 2.3: they have reached end-of-life
* Add support for Ruby 2.5 and 2.6
* Add `scopes` argument to `Nylas::API#authenticate` for
  [selective sync](https://docs.nylas.com/docs/how-to-use-selective-sync)
* Add `Account#revoke_all`
* Add X-Nylas-Client-Id header for HTTP requests

### 4.2.4 / 2018-08-07
* Enables silent addition of fields to API without impact to SDK
* Fixes api attribute breakage on enumeration (https://github.com/nylas/nylas-ruby/issues/188)

### 4.0.0 / 2018-01-??
* Drop support for ruby 2.0 and below
* Add support for v2 of the Contacts API
* Switch to an ActiveModel/ActiveQuery compliant interface for interacting with
  objects and APIs

### 3.2.0 / 2017-11-16
* Add support for Ruby 2.4+
* Add support for Rails 4+
* Filters now work correctly for all models
* `.each` now pages requests
* Numerous other bug fixes

### 3.1.1 / 2017-06-23
* Fix deleting event request (https://github.com/nylas/nylas-ruby/issues/101)

### 3.1.0 / 2017-05-10
* Adds support for message tracking (https://github.com/cberkom)

### 3.0.0 / 2016-11-04

* Removes `interpret_http_status` to be included in `interpret_response`
* Improve error handling
* Add native authentication example code
* Add webhooks example code
* Removes experimental JRuby support

[full changelog](https://github.com/nylas/nylas-ruby/compare/v2.0.1...v3.0.0)

### 2.0.1 / 2016-02-12

* Fix folders and labels updates for threads and messages
* Revert pull request #71

[full changelog](https://github.com/nylas/nylas-ruby/compare/v2.0.0...v2.0.1)

### 2.0.0 / 2016-02-05

* Remove get_cursor method that calls deprecated generate_cursor endpoint
* Modify `delta_stream method` to remove built-in `EventMachine.run` block and allow for multiple streams. `delta_stream` must now be called from inside an `EventMachine.run` block
* `url_for_authentication` now accepts a `:state` parameter (see https://nylas.com/docs#server_side_explicit_flow for more details)

[full changelog](https://github.com/nylas/nylas-ruby/compare/v1.3.0...v2.0.0)

### 1.3.0 / 2015-12-07

* Deprecate the tags API
* Remove the archive!/unarchive! methods
* Expose `starred`, `unread`, `has_attachments` in Nylas::Thread

[full changelog](https://github.com/nylas/nylas-ruby/compare/v1.2.1...v1.3.0)

### 1.2.0 / 2015-11-19

* Add `Messages#files?` [Issue #40](https://github.com/nylas/nylas-ruby/issues/40)
* Return an external Enumerator when no block given. [Issue #42](https://github.com/nylas/nylas-ruby/issues/42) ([Steven Harman](https://github.com/stevenharman))
* Expose `folders` in the Delta Stream API.
* Add `Inbox::Error` base class for all errors. ([Steven Harman](https://github.com/stevenharman))
* Expose `sync_state` on the `/account` API. ([Steven Harman](https://github.com/stevenharman))
* Return Enumerator for #deltas when no block given
* Ruby < 1.9.3 no longer supported
* Add travis support for Mac OS X

[full changelog](https://github.com/nylas/nylas-ruby/compare/v1.1.0...v1.2.0)


### 1.1.0 / 2015-09-22

* `Message#expanded` returns an expanded version of a message
* Expose the `server_error` field when failing to send messages
* minor bug fixes
* various test cleanups ([Steven Harman](https://github.com/stevenharman))

[full changelog](https://github.com/nylas/nylas-ruby/compare/v1.0.0...v1.1.0)
<|MERGE_RESOLUTION|>--- conflicted
+++ resolved
@@ -2,11 +2,8 @@
 
 ### Unreleased
 * Fix issue where `Delta` did not have a header attribute for expanded headers
-<<<<<<< HEAD
 * Fix ArgumentError when calling `Nylas::API#send!` due to missing double splat (**)
-=======
 * Fix issue where server errors are not reported if HTML is returned
->>>>>>> 0532649d
 
 ### 5.2.0 / 2021-06-07
 * Add support for `Room Resource`
