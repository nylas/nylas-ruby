--- conflicted
+++ resolved
@@ -1,12 +1,9 @@
 # Changelog
 
 ### Unreleased
-<<<<<<< HEAD
 * Add Scheduler support
-=======
 * Add support for `File` delete operation
 * Fix issue where `file_ids` get reset to empty
->>>>>>> a0cc4d7e
 
 ### 5.4.1 / 2021-09-27
 * Fix draft send method to send existing draft when tracking is enabled
