### Unreleased
<<<<<<< HEAD
- Fix issue where "302 Redirect" response codes were treated as errors #306
=======
* Add support for `Room Resource`  #307
>>>>>>> 2150832a

### 5.1.0 / 2021-06-07
* Add support for read only attributes #298
* Add `save_all_attributes` and `update_all_attributes` methods to support
  nullifying attributes. #299
* Add support new `Event` metadata feature #300  
* Fix attributes assignment for `Delta` #297  
* Fix issue where files couldn't be attached to drafts #302
* Fix exception raise when content-type is not JSON #303
* Fix issue where draft version wouldn't update after `update` or `save` #304

### 5.0.0 / 2021-05-07

* Send `Nylas-API-Version` header to API with latest supported version. #296
* Fix issue sending message using raw mime type. #294
* Support for `messages.expanded.find(id)` to return expanded message. #293
* Add support for hosted authentication #292
* Fix bug to not send `id`, `object` and `account_id` on events update call #291

### 4.6.7 / 2021-04-22

* Support for Ruby 3.
* Add support for `/free-busy` endpoint #288
* Fix issue where download a file fetch via `find` failed #258, #287

### 4.6.6 / 2021-04-06

* Add support for `notify_participants` when creating events
* Add provider attribute to account

### 4.6.5 / 2021-02-22

* Add `content_disposition` field to File
* Fix thread-safety issue in HTTP::CookieJar loading

### 4.6.4 / 2021-02-03

* fix failing http_client spec after merging main
* Skip parsing response if content is not JSON
* Add missing http status codes / errors.
* Add reply_to to NewMessage
* Add message tracking to drafts.
* Truncate the returned filename so it's less than 256 characters and compatible with rb_sysopen.
* Bump required rest client dep to >= 2.0, remove travis ci tests for rest client 1, ruby v2.3
* Use to_json helper instead of JSON.dump.

### 4.6.3 / 2020-12-18

* Remove folder on message.save for updates
* Fix JSON parsing behavior
* Fix rubocop warnings for http_client and spec
* No longer rescue json parse errors, use Yajl instead of JSON for parsing responses (due to unicode issue).
* Add specs for changes to message.save
* Store folder id in folder_id and remove folder if present before saving.
* Adding secondary_address field to physical address model

### 4.6.2 / 2020-09-08

* Add support to move `message` and `thread` between `folder`.
* Handle new attributes added to API gracefully
* Add is_primary and other new Calendar attributes

### 4.6.1 / 2020-01-06

* Fix a bug with `when` blocks when creating events
* Add support for the Event.ical_uid field

### 4.6.0 / 2019-09-25

* Add support for `/contacts/groups` endpoint.
* Fix issue when calling `.save` on `message` (https://github.com/nylas/nylas-ruby/pull/233)
* Add support for Rails 6.
* Fix issue for updating `message` with sending `label_ids` (https://github.com/nylas/nylas-ruby/pull/231)
* Support for `when` in `Nylas::Event` for more attributes.
* Add internal transfer api to support initialize related objects.
* Fix encoding issues when downloading attachments.

### 4.5.0 / 2019-04-15

* Add support for `source` attribute in Contact model

### 4.4.0 / 2019-04-05

* Add support for `/ip_addresses` endpoint
* Add optional argument for `Model#to_json`
* Reintroduce support for Ruby 2.3
* Add Rails 4 bundler support to setup script
* Specify gemfiles called in test script

### 4.3.0 / 2019-03-18

* Drop support for Ruby 2.2 and 2.3: they have reached end-of-life
* Add support for Ruby 2.5 and 2.6
* Add `scopes` argument to `Nylas::API#authenticate` for
  [selective sync](https://docs.nylas.com/docs/how-to-use-selective-sync)
* Add `Account#revoke_all`
* Add X-Nylas-Client-Id header for HTTP requests

### 4.2.4 / 2018-08-07
* Enables silent addition of fields to API without impact to SDK
* Fixes api attribute breakage on enumeration (https://github.com/nylas/nylas-ruby/issues/188)

### 4.0.0 / 2018-01-??
* Drop support for ruby 2.0 and below
* Add support for v2 of the Contacts API
* Switch to an ActiveModel/ActiveQuery compliant interface for interacting with
  objects and APIs

### 3.2.0 / 2017-11-16
* Add support for Ruby 2.4+
* Add support for Rails 4+
* Filters now work correctly for all models
* `.each` now pages requests
* Numerous other bug fixes

### 3.1.1 / 2017-06-23
* Fix deleting event request (https://github.com/nylas/nylas-ruby/issues/101)

### 3.1.0 / 2017-05-10
* Adds support for message tracking (https://github.com/cberkom)

### 3.0.0 / 2016-11-04

* Removes `interpret_http_status` to be included in `interpret_response`
* Improve error handling
* Add native authentication example code
* Add webhooks example code
* Removes experimental JRuby support

[full changelog](https://github.com/nylas/nylas-ruby/compare/v2.0.1...v3.0.0)

### 2.0.1 / 2016-02-12

* Fix folders and labels updates for threads and messages
* Revert pull request #71

[full changelog](https://github.com/nylas/nylas-ruby/compare/v2.0.0...v2.0.1)

### 2.0.0 / 2016-02-05

* Remove get_cursor method that calls deprecated generate_cursor endpoint
* Modify `delta_stream method` to remove built-in `EventMachine.run` block and allow for multiple streams. `delta_stream` must now be called from inside an `EventMachine.run` block
* `url_for_authentication` now accepts a `:state` parameter (see https://nylas.com/docs#server_side_explicit_flow for more details)

[full changelog](https://github.com/nylas/nylas-ruby/compare/v1.3.0...v2.0.0)

### 1.3.0 / 2015-12-07

* Deprecate the tags API
* Remove the archive!/unarchive! methods
* Expose `starred`, `unread`, `has_attachments` in Nylas::Thread

[full changelog](https://github.com/nylas/nylas-ruby/compare/v1.2.1...v1.3.0)

### 1.2.0 / 2015-11-19

* Add `Messages#files?` [Issue #40](https://github.com/nylas/nylas-ruby/issues/40)
* Return an external Enumerator when no block given. [Issue #42](https://github.com/nylas/nylas-ruby/issues/42) ([Steven Harman](https://github.com/stevenharman))
* Expose `folders` in the Delta Stream API.
* Add `Inbox::Error` base class for all errors. ([Steven Harman](https://github.com/stevenharman))
* Expose `sync_state` on the `/account` API. ([Steven Harman](https://github.com/stevenharman))
* Return Enumerator for #deltas when no block given
* Ruby < 1.9.3 no longer supported
* Add travis support for Mac OS X

[full changelog](https://github.com/nylas/nylas-ruby/compare/v1.1.0...v1.2.0)


### 1.1.0 / 2015-09-22

* `Message#expanded` returns an expanded version of a message
* Expose the `server_error` field when failing to send messages
* minor bug fixes
* various test cleanups ([Steven Harman](https://github.com/stevenharman))

[full changelog](https://github.com/nylas/nylas-ruby/compare/v1.0.0...v1.1.0)
<|MERGE_RESOLUTION|>--- conflicted
+++ resolved
@@ -1,9 +1,6 @@
 ### Unreleased
-<<<<<<< HEAD
-- Fix issue where "302 Redirect" response codes were treated as errors #306
-=======
 * Add support for `Room Resource`  #307
->>>>>>> 2150832a
+* Fix issue where "302 Redirect" response codes were treated as errors #306
 
 ### 5.1.0 / 2021-06-07
 * Add support for read only attributes #298
