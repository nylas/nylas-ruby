# Changelog

### Unreleased
<<<<<<< HEAD
* Add job status support
* Enable account deletion
=======
* Add `Event` to ICS support
* Added support for getting access token information
* Improved support for Application Details
>>>>>>> 9d6a9b09

### 5.6.1 / 2021-12-13
* Enabled support for adding metadata to a `NewMessage`/`Draft`
* Fix bug where updating an Event results in an API error

### 5.6.0 / 2021-11-22
* Add support for event notifications
* Add more Scheduler support
* Add metadata support for `Calendar`, `Message` and `Account`
* Modify `exchange_code_for_token` to allow returning a full body

### 5.5.0 / 2021-10-28
* Add Component CRUD Support
* Add Scheduler support
* Add support for calendar availability
* Add support for `File` delete operation
* Fix issue where `file_ids` get reset to empty

### 5.4.1 / 2021-09-27
* Fix draft send method to send existing draft when tracking is enabled

### 5.4.0 / 2021-09-23
* Add support for Event Conferencing
* Fix update draft failing if version is not explicitly set
* Fix draft `.send` logic

### 5.3.0 / 2021-08-18
* Add support for Neural API
* Fix issue where `Delta` did not have a header attribute for expanded headers
* Fix ArgumentError when calling `Nylas::API#send!` due to missing double splat (**)
* Fix issue where server errors are not reported if HTML is returned
* Fix issue where expanded `Thread` objects were not returning messages

### 5.2.0 / 2021-06-07
* Add support for `Room Resource`
* Fix issue where "302 Redirect" response codes were treated as errors
* Fix issue where `api` value was overriden when calling `message.expanded`

### 5.1.0 / 2021-06-07
* Add support for read only attributes
* Add `save_all_attributes` and `update_all_attributes` methods to support
  nullifying attributes.
* Add support new `Event` metadata feature  
* Fix attributes assignment for `Delta`  
* Fix issue where files couldn't be attached to drafts
* Fix exception raise when content-type is not JSON
* Fix issue where draft version wouldn't update after `update` or `save`

### 5.0.0 / 2021-05-07

* Send `Nylas-API-Version` header to API with latest supported version.
* Fix issue sending message using raw mime type.
* Support for `messages.expanded.find(id)` to return expanded message.
* Add support for hosted authentication
* Fix bug to not send `id`, `object` and `account_id` on events update call

### 4.6.7 / 2021-04-22

* Support for Ruby 3.
* Add support for `/free-busy` endpoint
* Fix issue where download a file fetch via `find` failed,

### 4.6.6 / 2021-04-06

* Add support for `notify_participants` when creating events
* Add provider attribute to account

### 4.6.5 / 2021-02-22

* Add `content_disposition` field to File
* Fix thread-safety issue in HTTP::CookieJar loading

### 4.6.4 / 2021-02-03

* fix failing http_client spec after merging main
* Skip parsing response if content is not JSON
* Add missing http status codes / errors.
* Add reply_to to NewMessage
* Add message tracking to drafts.
* Truncate the returned filename so it's less than 256 characters and compatible with rb_sysopen.
* Bump required rest client dep to >= 2.0, remove travis ci tests for rest client 1, ruby v2.3
* Use to_json helper instead of JSON.dump.

### 4.6.3 / 2020-12-18

* Remove folder on message.save for updates
* Fix JSON parsing behavior
* Fix rubocop warnings for http_client and spec
* No longer rescue json parse errors, use Yajl instead of JSON for parsing responses (due to unicode issue).
* Add specs for changes to message.save
* Store folder id in folder_id and remove folder if present before saving.
* Adding secondary_address field to physical address model

### 4.6.2 / 2020-09-08

* Add support to move `message` and `thread` between `folder`.
* Handle new attributes added to API gracefully
* Add is_primary and other new Calendar attributes

### 4.6.1 / 2020-01-06

* Fix a bug with `when` blocks when creating events
* Add support for the Event.ical_uid field

### 4.6.0 / 2019-09-25

* Add support for `/contacts/groups` endpoint.
* Fix issue when calling `.save` on `message` (https://github.com/nylas/nylas-ruby/pull/233)
* Add support for Rails 6.
* Fix issue for updating `message` with sending `label_ids` (https://github.com/nylas/nylas-ruby/pull/231)
* Support for `when` in `Nylas::Event` for more attributes.
* Add internal transfer api to support initialize related objects.
* Fix encoding issues when downloading attachments.

### 4.5.0 / 2019-04-15

* Add support for `source` attribute in Contact model

### 4.4.0 / 2019-04-05

* Add support for `/ip_addresses` endpoint
* Add optional argument for `Model#to_json`
* Reintroduce support for Ruby 2.3
* Add Rails 4 bundler support to setup script
* Specify gemfiles called in test script

### 4.3.0 / 2019-03-18

* Drop support for Ruby 2.2 and 2.3: they have reached end-of-life
* Add support for Ruby 2.5 and 2.6
* Add `scopes` argument to `Nylas::API#authenticate` for
  [selective sync](https://docs.nylas.com/docs/how-to-use-selective-sync)
* Add `Account#revoke_all`
* Add X-Nylas-Client-Id header for HTTP requests

### 4.2.4 / 2018-08-07
* Enables silent addition of fields to API without impact to SDK
* Fixes api attribute breakage on enumeration (https://github.com/nylas/nylas-ruby/issues/188)

### 4.0.0 / 2018-01-??
* Drop support for ruby 2.0 and below
* Add support for v2 of the Contacts API
* Switch to an ActiveModel/ActiveQuery compliant interface for interacting with
  objects and APIs

### 3.2.0 / 2017-11-16
* Add support for Ruby 2.4+
* Add support for Rails 4+
* Filters now work correctly for all models
* `.each` now pages requests
* Numerous other bug fixes

### 3.1.1 / 2017-06-23
* Fix deleting event request (https://github.com/nylas/nylas-ruby/issues/101)

### 3.1.0 / 2017-05-10
* Adds support for message tracking (https://github.com/cberkom)

### 3.0.0 / 2016-11-04

* Removes `interpret_http_status` to be included in `interpret_response`
* Improve error handling
* Add native authentication example code
* Add webhooks example code
* Removes experimental JRuby support

[full changelog](https://github.com/nylas/nylas-ruby/compare/v2.0.1...v3.0.0)

### 2.0.1 / 2016-02-12

* Fix folders and labels updates for threads and messages
* Revert pull request #71

[full changelog](https://github.com/nylas/nylas-ruby/compare/v2.0.0...v2.0.1)

### 2.0.0 / 2016-02-05

* Remove get_cursor method that calls deprecated generate_cursor endpoint
* Modify `delta_stream method` to remove built-in `EventMachine.run` block and allow for multiple streams. `delta_stream` must now be called from inside an `EventMachine.run` block
* `url_for_authentication` now accepts a `:state` parameter (see https://nylas.com/docs#server_side_explicit_flow for more details)

[full changelog](https://github.com/nylas/nylas-ruby/compare/v1.3.0...v2.0.0)

### 1.3.0 / 2015-12-07

* Deprecate the tags API
* Remove the archive!/unarchive! methods
* Expose `starred`, `unread`, `has_attachments` in Nylas::Thread

[full changelog](https://github.com/nylas/nylas-ruby/compare/v1.2.1...v1.3.0)

### 1.2.0 / 2015-11-19

* Add `Messages#files?` [Issue #40](https://github.com/nylas/nylas-ruby/issues/40)
* Return an external Enumerator when no block given. [Issue #42](https://github.com/nylas/nylas-ruby/issues/42) ([Steven Harman](https://github.com/stevenharman))
* Expose `folders` in the Delta Stream API.
* Add `Inbox::Error` base class for all errors. ([Steven Harman](https://github.com/stevenharman))
* Expose `sync_state` on the `/account` API. ([Steven Harman](https://github.com/stevenharman))
* Return Enumerator for #deltas when no block given
* Ruby < 1.9.3 no longer supported
* Add travis support for Mac OS X

[full changelog](https://github.com/nylas/nylas-ruby/compare/v1.1.0...v1.2.0)


### 1.1.0 / 2015-09-22

* `Message#expanded` returns an expanded version of a message
* Expose the `server_error` field when failing to send messages
* minor bug fixes
* various test cleanups ([Steven Harman](https://github.com/stevenharman))

[full changelog](https://github.com/nylas/nylas-ruby/compare/v1.0.0...v1.1.0)
<|MERGE_RESOLUTION|>--- conflicted
+++ resolved
@@ -1,14 +1,11 @@
 # Changelog
 
 ### Unreleased
-<<<<<<< HEAD
 * Add job status support
 * Enable account deletion
-=======
 * Add `Event` to ICS support
 * Added support for getting access token information
 * Improved support for Application Details
->>>>>>> 9d6a9b09
 
 ### 5.6.1 / 2021-12-13
 * Enabled support for adding metadata to a `NewMessage`/`Draft`
