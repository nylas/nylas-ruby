--- conflicted
+++ resolved
@@ -3,11 +3,6 @@
 module Nylas
   # BaseResource is the base class for all Nylas API resources.
   class BaseResource
-<<<<<<< HEAD
-=======
-    attr_reader :resource_name
-
->>>>>>> 3976add0
     def initialize(resource_name, sdk_instance)
       @resource_name = resource_name
       @api_key = sdk_instance.api_key
@@ -15,12 +10,8 @@
       @timeout = sdk_instance.timeout
     end
 
-    protected
-
-    attr_reader :resource_name, :sdk_instance
-
     private
 
-    attr_reader :api_key, :host, :timeout
+    attr_reader :resource_name, :api_key, :host, :timeout
   end
 end