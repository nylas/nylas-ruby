--- conflicted
+++ resolved
@@ -15,14 +15,11 @@
     #
     # @param identifier [String] Grant ID or email account to query.
     # @param query_params [Hash, nil] Query params to pass to the request.
-<<<<<<< HEAD
     #   Supported parameters include:
     #   - single_level: (Boolean) For Microsoft accounts only. If true, retrieves folders from
     #     a single-level hierarchy only. If false (default), retrieves folders across a
     #     multi-level hierarchy.
-=======
     #   - include_hidden_folders [Boolean] (Microsoft only) When true, includes hidden folders.
->>>>>>> 1b78b3fa
     # @return [Array(Array(Hash), String, String)] The list of folders, API Request ID, and next cursor.
     def list(identifier:, query_params: nil)
       get_list(
